<?php

namespace mf2;

use DOMDocument,
	DOMElement,
	DOMXPath,
	DOMNode,
	DOMNodeList,
	DateTime,
	Exception;

class Parser
{
	/**
	 *	The baseurl (if any) to use for this parse
	 */
	public $baseurl;
	
	/**
	 * A DOMXPath object which can be used to query over any fragment
	 */
	protected $xpath;
	
	/**
	 * Constructor
	 * @param mixed $input The data to parse. Can be a string URL (TODO), a string of DOM or a DOMDocument
	 */
	public function __construct($input, $baseurl=null)
	{
		// TODO: Check is URL
		
		// For the moment: assume string = string of HTML
		if(is_string($input))
		{
			if (strtolower(mb_detect_encoding($input)) == 'utf-8')
			{
				$input = mb_convert_encoding($input, 'HTML-ENTITIES', "UTF-8");
			}
			
			$doc = new DOMDocument(null, 'UTF-8');
			@$doc -> loadHTML($input); // TODO: handle seriously malformed HTML better
		}
		elseif (is_a($input, 'DOMDocument'))
		{
			$doc = $input;
		}
		
		$this -> xpath = new DOMXPath($doc);
		
		// TODO: Check for <base> if $baseURL not supplied
		$this -> baseurl = $baseurl;
	}
	
	// !Utility Functions
	
	/**
	 * Microformat Name From Class string
	 * 
	 * Given the value of @class, get the relevant mf classname (e.g. h-card, p-name).
	 * Matches the first if there are multiple.
	 * 
	 * For h-*, it returns the entire name, but for property names it strips the prefix.
	 * 
	 * @param string $class A space delimited list of classnames
	 * @param string $prefix The prefix to look for
	 * @return mixed The prefixed name of the first microfomats class found or false
	 */
	static function mfNameFromClass($class, $prefix='h-')
	{
		$classes = explode(' ', $class);
		foreach ($classes as $classname)
		{
			if (stristr(' '.$classname, ' '.$prefix) !== false)
			{
				return ($prefix === 'h-') ? $classname : substr($classname, strlen($prefix));
			}
		}
		return false;
	}
	
	/**
	 * Wraps mf_name_from_class to handle an element as input (common)
	 * 
	 * @param DOMElement $e The element to get the classname for
	 * @param string $prefix The prefix to look for
	 * @return mixed See return value of mf2\Parser::mfNameFromClass()
	 */
	static function mfNameFromElement(\DOMElement $e, $prefix='h-')
	{
		$class = $e -> getAttribute('class');
		return Parser::mfNameFromClass($class, $prefix);
	}
	
	/**
	 * Checks to see if a DOMElement has already been parsed
	 * 
	 * @param DOMElement $e The element to check
	 * @param string $type	The type of parsing to check for
	 * @return bool Whether or not $e has already been parsed as $type
	 */
	static function mfElementParsed(\DOMElement $e, $type)
	{
		return ($e -> getAttribute('data-' . $type . '-parsed') == 'true');
	}
	
	// !Parsing Functions
	/**
	 * Given an element with class="p-*", get it’s value
	 * 
	 * @param DOMElement $p The element to parse
	 * @return string The plaintext value of $p, dependant on type
	 * @todo Make this adhere to value-class
	 */
	public function parseP(\DOMElement $p)
	{
		if ($p -> tagName == 'img' and $p -> getAttribute('alt') !== '')
		{
			$pValue = $p -> getAttribute('alt');
		}
		elseif ($p -> tagName == 'abbr' and $p -> getAttribute('title') !== '')
		{
			$pValue = $p -> getAttribute('title');
		}
		elseif ($p -> tagName == 'data' and $p -> getAttribute('value') !== '')
		{
			$pValue = $p -> getAttribute('value');
		}
		else
		{
			// Use innertext
			$pValue = trim($p -> nodeValue);
		}
		
		return $pValue;
	}
	
	/**
	 * Given an element with class="u-*", get the value of the URL
	 * 
	 * @param DOMElement $u The element to parse
	 * @return string The plaintext value of $u, dependant on type
	 * @todo make this adhere to value-class
	 */
	public function parseU(\DOMElement $u)
	{
		if (($u -> tagName == 'a' or $u -> tagName == 'area') and $u -> getAttribute('href') !== null)
		{
			$uValue = $u -> getAttribute('href');
		}
		elseif ($u -> tagName == 'img' and $u -> getAttribute('src') !== null)
		{
			$uValue = $u -> getAttribute('src');
		}
		elseif ($u -> tagName == 'object' and $u -> getAttribute('data') !== null)
		{
			$uValue = $u -> getAttribute('data');
		}
		elseif ($u -> tagName == 'abbr' and $u -> getAttribute('title') !== null)
		{
			$uValue = $u -> getAttribute('title');
		}
		elseif ($u -> tagName == 'data' and $u -> getAttribute('value') !== null)
		{
			$uValue = $u -> getAttribute('value');
		}
		else
		{
			// TODO: Check for element contents == a valid URL
			$uValue = false;
		}
		
		if ($uValue !== false)
		{
			$host = parse_url($uValue, PHP_URL_HOST);
			$scheme = parse_url($uValue, PHP_URL_SCHEME);
			if (empty($host) and empty($host) and !empty($this -> baseurl))
			{
				$uValue = $this -> baseurl . $uValue;
			}
		}
		
		return $uValue;
	}
	
	/**
	 * Given an element with class="dt-*", get the value of the datetime as a php date object
	 * 
	 * @param DOMElement $dt The element to parse
	 * @return DateTime An object representing $dt
	 */
	public function parseDT(\DOMElement $dt)
	{
		// Check for value-class pattern
		$valueClassChildren = $this -> xpath -> query('.//*[contains(concat(" ", @class, " "), " value ")]', $dt);
		$dtValue = false;
		
		if ($valueClassChildren -> length > 0)
		{
			// They’re using value-class (awkward bugger :)
			$dateParts = array();
			
			foreach ($valueClassChildren as $e)
			{
				if ($e -> tagName == 'img' or $e -> tagName == 'area')
				{
					// Use @alt
					$alt = $e -> getAttribute('alt');
					if (!empty($alt)) $dateParts[] = $alt;
				}
				elseif ($e -> tagName == 'data')
				{
					// Use @value, otherwise innertext
					$value = $e -> hasAttribute('value') ? $e -> getAttribute('value') : trim($e -> nodeValue);
					if (!empty($value)) $dateParts[] = $value;
				}
				elseif ($e -> tagName == 'abbr')
				{
					// Use @title, otherwise innertext
					$title = $e -> hasAttribute('title') ? $e -> getAttribute('title') : trim($e -> nodeValue);
					if (!empty($title)) $dateParts[] = $title;
				}
				elseif ($e -> tagName == 'del' or $e -> tagName == 'ins' or $e -> tagName == 'time')
				{
					// Use @datetime if available, otherwise innertext
					$dtAttr = ($e -> hasAttribute('datetime')) ? $e -> getAttribute('datetime') : trim($e -> nodeValue);
					if (!empty($dtAttr)) $dateParts[] = $dtAttr;
				}
				else
				{
					// Use innertext
					if (!empty($e -> nodeValue)) $dateParts[] = trim($e -> nodeValue);
				}
			}
			
			// Look through dateParts
			$datePart = '';
			$timePart = '';
			foreach ($dateParts as $part)
			{
				// Is this part a full ISO8601 datetime?
				if (preg_match('/^\d{4}-\d{2}-\d{2}T\d{2}:\d{2}(Z?[+|-]\d{2}:?\d{2})?$/', $part))
				{
					// Break completely, we’ve got our value
					$dtValue = date_create($part);
					break;
				}
				else
				{
					// Is the current part a valid time(+TZ?) AND no other time reprentation has been found?
					if ((preg_match('/\d{2}:\d{2}(Z?[+|-]\d{2}:?\d{2})?/', $part) or preg_match('/\d{1,2}[a|p]m/', $part)) and empty($timePart))
					{
						$timePart = $part;
					}
					elseif (preg_match('/\d{4}-\d{2}-\d{2}/', $part) and empty($datePart))
					{
						// Is the current part a valid date AND no other date reprentation has been found?
						$datePart = $part;
					}
				}
			}
			
			// If we have both a $datePart and $timePart, create date from those
			if (!empty($datePart) and !empty($timePart))
			{
				$dateTime = $datePart . ' ' . $timePart;
				$dtValue = date_create($dateTime);
			}
			// Otherwise, fail (TODO: perhaps try to use any parts we do have to build an approximate date?)
		}
		else
		{
			// Not using value-class (phew).
			if ($dt -> tagName == 'img' or $dt -> tagName == 'area')
			{
				// Use @alt
				// Is it an entire dt?
				$alt = $dt -> getAttribute('alt');
				if (!empty($alt))
				{
					$dtValue = date_create($alt);
				}
			}
			elseif ($dt -> tagName == 'data')
			{
				// Use @value, otherwise innertext
				// Is it an entire dt?
				$value = $dt -> getAttribute('value');
				if (!empty($value))
				{
					$dtValue = date_create($value);
				}
				else
				{
					$dtValue = date_create($dt -> nodeValue);
				}
			}
			elseif ($dt -> tagName == 'abbr')
			{
				// Use @title, otherwise innertext
				// Is it an entire dt?
				$title = $dt -> getAttribute('title');
				if (!empty($title))
				{
					$dtValue = date_create($title);
				}
				else
				{
					$dtValue = date_create($dt -> nodeValue);
				}
			}
			elseif ($dt -> tagName == 'del' or $dt -> tagName == 'ins' or $dt -> tagName == 'time')
			{
				// Use @datetime if available, otherwise innertext
				// Is it an entire dt?
				$dtAttr = $dt -> getAttribute('datetime');
				if (!empty($dtAttr))
				{
					$dtValue = date_create($dtAttr);
				}
				else
				{
					$dtValue = date_create($dt -> nodeValue);
				}
			}
			else
			{
				// Use innertext
				$dtValue = date_create($dt -> nodeValue);
			}
		}
		
		// Whatever happened, $dtValue is now either a \DateTime or false.
		return $dtValue;
	}
	
	/**
	 *	Given the root element of some embedded markup, return a string representing that markup
	 *
	 *	@param DOMElement $e The element to parse
	 *	@return string $e’s innerHTML
	 */
	public function parseE(\DOMElement $e)
	{
		$return = '';
		foreach ($e -> childNodes as $node)
		{
			$return .= $node -> C14N();
		}
		return $return;
	}
	
	/**
	 * Recursively parse microformats
	 * 
	 * @param DOMElement $e The element to parse
	 * @return array A representation of the values contained within microformat $e
	 */
	public function parseH(\DOMElement $e)
	{
		// If it’s already been parsed (e.g. is a child mf), skip
		if (Parser::mfElementParsed($e, 'h')) return false;
		
		// Get current µf name
		$mfName = Parser::mfNameFromElement($e);
		
		// Initalise var to store the representation in
		$return = array();
		
		// Handle nested microformats (h-*)
		foreach ($this -> xpath -> query('.//*[contains(concat(" ", @class)," h-")]', $e) as $subMF)
		{
			// Parse
			$result = $this -> parseH($subMF);
			
			// Add the value to the array for this property type
			$return[Parser::mfNameFromElement($subMF)][] = $result;
			
			// Make sure this sub-mf won’t get parsed as a top level mf
			$subMF -> setAttribute('data-h-parsed', 'true');
		}
		
		// Handle p-*
		foreach ($this -> xpath -> query('.//*[contains(concat(" ", @class) ," p-")]', $e) as $p)
		{
			if (Parser::mfElementParsed($p, 'p')) continue;
			
			$pValue = $this -> parseP($p);
			
			// Add the value to the array for this property type
			$return[Parser::mfNameFromElement($p, 'p-')][] = $pValue;
			
			// Make sure this sub-mf won’t get parsed as a top level mf
			$p -> setAttribute('data-p-parsed', 'true');
		}
		
		// Handle u-*
		foreach ($this -> xpath -> query('.//*[contains(@class,"u-")]', $e) as $u)
		{
			if (Parser::mfElementParsed($u, 'u')) continue;
			
			$uValue = $this -> parseU($u);
			
			// Add the value to the array for this property type
			$return[Parser::mfNameFromElement($u, 'u-')][] = $uValue;
			
			// Make sure this sub-mf won’t get parsed as a top level mf
			$u -> setAttribute('data-u-parsed', 'true');
		}
		
		// Handle dt-*
		foreach ($this -> xpath -> query('.//*[contains(concat(" ", @class), " dt-")]', $e) as $dt)
		{
			if (Parser::mfElementParsed($dt, 'dt')) continue;
			
			$dtValue = $this -> parseDT($dt);
			
			if ($dtValue)
			{
				// Add the value to the array for this property type
				$return[Parser::mfNameFromElement($dt, 'dt-')][] = $dtValue;
			}
			// Make sure this sub-mf won’t get parsed as a top level mf
			$dt -> setAttribute('data-dt-parsed', 'true');
		}
		
		// TODO: Handle e-* (em)
		foreach ($this -> xpath -> query('.//*[contains(concat(" ", @class)," e-")]', $e) as $em)
		{
			if (Parser::mfElementParsed($em, 'e')) continue;
			
			$eValue = $this -> parseE($em);
			
			if ($eValue)
			{
				// Add the value to the array for this property type
				$return[Parser::mfNameFromElement($em, 'e-')][] = $eValue;
			}
			// Make sure this sub-mf won’t get parsed as a top level mf
			$em -> setAttribute('data-e-parsed', 'true');
		}
		
		// TODO: See what we have, deal with implied properties
		// Check for p-name
		if (!array_key_exists('name', $return))
		{
			// Look for img @alt
			if ($e -> tagName == 'img')
<<<<<<< HEAD
				$return['p-name'][] = $e -> getAttribute('alt');
=======
				$return['name'][] = $e -> getAttribute('alt');
>>>>>>> 5081430b
			
			// Look for nested img @alt
			foreach ($this -> xpath -> query('./img[count(preceding-sibling::*)+count(following-sibling::*)=0]', $e) as $em)
			{
<<<<<<< HEAD
				$return['p-name'][] = $em -> getAttribute('alt');
=======
				$return['name'][] = $em -> getAttribute('alt');
>>>>>>> 5081430b
				break;
			}
			
			// Look for double nested img @alt
			foreach ($this -> xpath -> query('./*[count(preceding-sibling::*)+count(following-sibling::*)=0]/img[count(preceding-sibling::*)+count(following-sibling::*)=0]', $e) as $em)
			{
<<<<<<< HEAD
				$return['p-name'][] = $em -> getAttribute('alt');
=======
				$return['name'][] = $em -> getAttribute('alt');
>>>>>>> 5081430b
				break;
			}
			
			// If we still don’t have it, use innerText
<<<<<<< HEAD
			if (!array_key_exists('p-name', $return))
				$return['p-name'][] = trim($e -> nodeValue);
=======
			if (!array_key_exists('name', $return))
				$return['name'][] = trim($e -> nodeValue);
>>>>>>> 5081430b
		}
		
		// Check for u-photo
		if (!array_key_exists('photo', $return))
		{
			// Look for img @src
			// @todo resolve relative URLs
			if ($e -> tagName == 'img')
<<<<<<< HEAD
				$return['u-photo'][] = $e -> getAttribute('src');
=======
				$return['photo'][] = $e -> getAttribute('src');
>>>>>>> 5081430b
			
			// Look for nested img @src
			foreach ($this -> xpath -> query('./img[count(preceding-sibling::img)+count(following-sibling::img)=0]', $e) as $em)
			{
<<<<<<< HEAD
				$return['u-photo'][] = $em -> getAttribute('src');
=======
				$return['photo'][] = $em -> getAttribute('src');
>>>>>>> 5081430b
				break;
			}
			
			// Look for double nested img @src
			foreach ($this -> xpath -> query('./*[count(preceding-sibling::img)+count(following-sibling::img)=0]/img[count(preceding-sibling::img)+count(following-sibling::img)=0]', $e) as $em)
			{
<<<<<<< HEAD
				$return['u-photo'][] = $em -> getAttribute('src');
=======
				$return['photo'][] = $em -> getAttribute('src');
>>>>>>> 5081430b
				break;
			}
		}
		
		// Check for u-url
		if (!array_key_exists('url', $return))
		{
			// Look for img @src
			// @todo resolve relative URLs
			if ($e -> tagName == 'a')
<<<<<<< HEAD
				$return['u-url'][] = $e -> getAttribute('href');
=======
				$return['url'][] = $e -> getAttribute('href');
>>>>>>> 5081430b
			
			// Look for nested img @src
			foreach ($this -> xpath -> query('./a[count(preceding-sibling::a)+count(following-sibling::a)=0]', $e) as $em)
			{
<<<<<<< HEAD
				$return['u-url'][] = $em -> getAttribute('href');
=======
				$return['url'][] = $em -> getAttribute('href');
>>>>>>> 5081430b
				break;
			}
		}
		
		// Phew. Return the final result.
		return array(
			'properties' => $return,
			'type' => $mfName
		);
	}

	/**
	 * Kicks off the parsing routine
	 * 
	 * @return array An array containing all the µfs found in the current document
	 */
	public function parse()
	{
		$mfs = array();
		
		foreach ($this -> xpath -> query('//*[contains(concat(" ",  @class), " h-")]') as $node)
		{
			// For each microformat
			$result = $this -> parseH($node);
			
			// Add the value to the array for this property type
			$mfs[] = $result;
		}
		
		return array('items' => $mfs);
	}
}

// EOF mf2/Parser.php<|MERGE_RESOLUTION|>--- conflicted
+++ resolved
@@ -446,42 +446,25 @@
 		{
 			// Look for img @alt
 			if ($e -> tagName == 'img')
-<<<<<<< HEAD
-				$return['p-name'][] = $e -> getAttribute('alt');
-=======
-				$return['name'][] = $e -> getAttribute('alt');
->>>>>>> 5081430b
+			$return['name'][] = $e -> getAttribute('alt');
 			
 			// Look for nested img @alt
 			foreach ($this -> xpath -> query('./img[count(preceding-sibling::*)+count(following-sibling::*)=0]', $e) as $em)
 			{
-<<<<<<< HEAD
-				$return['p-name'][] = $em -> getAttribute('alt');
-=======
 				$return['name'][] = $em -> getAttribute('alt');
->>>>>>> 5081430b
 				break;
 			}
 			
 			// Look for double nested img @alt
 			foreach ($this -> xpath -> query('./*[count(preceding-sibling::*)+count(following-sibling::*)=0]/img[count(preceding-sibling::*)+count(following-sibling::*)=0]', $e) as $em)
 			{
-<<<<<<< HEAD
-				$return['p-name'][] = $em -> getAttribute('alt');
-=======
 				$return['name'][] = $em -> getAttribute('alt');
->>>>>>> 5081430b
 				break;
 			}
 			
 			// If we still don’t have it, use innerText
-<<<<<<< HEAD
-			if (!array_key_exists('p-name', $return))
-				$return['p-name'][] = trim($e -> nodeValue);
-=======
 			if (!array_key_exists('name', $return))
 				$return['name'][] = trim($e -> nodeValue);
->>>>>>> 5081430b
 		}
 		
 		// Check for u-photo
@@ -490,31 +473,19 @@
 			// Look for img @src
 			// @todo resolve relative URLs
 			if ($e -> tagName == 'img')
-<<<<<<< HEAD
-				$return['u-photo'][] = $e -> getAttribute('src');
-=======
 				$return['photo'][] = $e -> getAttribute('src');
->>>>>>> 5081430b
 			
 			// Look for nested img @src
 			foreach ($this -> xpath -> query('./img[count(preceding-sibling::img)+count(following-sibling::img)=0]', $e) as $em)
 			{
-<<<<<<< HEAD
-				$return['u-photo'][] = $em -> getAttribute('src');
-=======
 				$return['photo'][] = $em -> getAttribute('src');
->>>>>>> 5081430b
 				break;
 			}
 			
 			// Look for double nested img @src
 			foreach ($this -> xpath -> query('./*[count(preceding-sibling::img)+count(following-sibling::img)=0]/img[count(preceding-sibling::img)+count(following-sibling::img)=0]', $e) as $em)
 			{
-<<<<<<< HEAD
-				$return['u-photo'][] = $em -> getAttribute('src');
-=======
 				$return['photo'][] = $em -> getAttribute('src');
->>>>>>> 5081430b
 				break;
 			}
 		}
@@ -525,20 +496,12 @@
 			// Look for img @src
 			// @todo resolve relative URLs
 			if ($e -> tagName == 'a')
-<<<<<<< HEAD
-				$return['u-url'][] = $e -> getAttribute('href');
-=======
 				$return['url'][] = $e -> getAttribute('href');
->>>>>>> 5081430b
 			
 			// Look for nested img @src
 			foreach ($this -> xpath -> query('./a[count(preceding-sibling::a)+count(following-sibling::a)=0]', $e) as $em)
 			{
-<<<<<<< HEAD
-				$return['u-url'][] = $em -> getAttribute('href');
-=======
 				$return['url'][] = $em -> getAttribute('href');
->>>>>>> 5081430b
 				break;
 			}
 		}
