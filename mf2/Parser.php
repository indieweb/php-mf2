--- conflicted
+++ resolved
@@ -306,10 +306,7 @@
 
         // Initalise var to store the representation in
         $return = array();
-<<<<<<< HEAD
-=======
         $children = array();
->>>>>>> e45bc6e0
 
         // Handle nested microformats (h-*)
         foreach ($this->xpath->query('.//*[contains(concat(" ", @class)," h-")]', $e) as $subMF) {
@@ -318,11 +315,7 @@
 
             // Add the value to the array for this property type
             // TODO: Check for a property name to attach this to instead of just sticking everything in children
-<<<<<<< HEAD
             $return['children'][] = $result;
-=======
-            $children[] = $result;
->>>>>>> e45bc6e0
 
             // Make sure this sub-mf won’t get parsed as a top level mf
             $subMF->setAttribute('data-h-parsed', 'true');
@@ -450,21 +443,14 @@
         }
 
         // Phew. Return the final result.
-<<<<<<< HEAD
-        return array(
-            'type' => $mfTypes,
-            'properties' => $return,
-        );
-=======
         $parsed = array(
             'type' => $mfTypes,
             'properties' => $return
         );
         if (!empty($children))
             $parsed['children'] = $children;
-        
+
         return $parsed;
->>>>>>> e45bc6e0
     }
 
     /**
@@ -482,13 +468,8 @@
             // Add the value to the array for this property type
             $mfs[] = $result;
         }
-<<<<<<< HEAD
-
-        return array('items' => $mfs);
-=======
-        
+
         return array('items' => array_filter($mfs));
->>>>>>> e45bc6e0
     }
 
     /**
@@ -501,25 +482,6 @@
 
         $text = preg_replace_callback('/class="([a-zA-Z0-9_-]* ?)*"/i', function ($matches) use ($map) {
 
-<<<<<<< HEAD
-            // Replace classic classnames in @class with their µf2 eqivalents
-            $text = $matches[0];
-
-            // Get just the classes out
-            $text = preg_replace('/class="(.*)"/', '$1', $text);
-            $classnames = explode(' ', $text);
-
-            foreach ($classnames as $key => $class) {
-                // If there’s a replacement, replace it
-                if (($mf2Class = $map[$class]) != '')
-                    $classnames[$key] = $mf2Class;
-            }
-
-            // Rebuild and return
-            $classString = join(' ', $classnames);
-            return 'class="' . $classString . '"';
-        }, $text);
-=======
                     // Replace classic classnames in @class with their µf2 eqivalents
                     $text = $matches[0];
 
@@ -537,7 +499,6 @@
                     $classString = join(' ', $classnames);
                     return 'class="' . $classString . '"';
                 }, $text);
->>>>>>> e45bc6e0
 
         return $text;
     }
