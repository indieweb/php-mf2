--- conflicted
+++ resolved
@@ -157,7 +157,6 @@
 	}
 
 	/**
-<<<<<<< HEAD
 	 * @group parseDT
 	 * @group valueClass
 	 */
@@ -206,14 +205,24 @@
 	 */
 	public function testImpliedDTEndWithoutValueClass() {
 		$input = '<div class="h-event"> <span class="dt-start"><span class="value">2014-06-05</span> at <span class="value">18:31</span> <span class="dt-end">19:31</span></span> </div>';
-=======
+
+		$parser = new Parser($input);
+		$output = $parser->parse();
+
+		$this->assertArrayHasKey('start', $output['items'][0]['properties']);
+		$this->assertArrayHasKey('end', $output['items'][0]['properties']);
+		$this->assertEquals('2014-06-05T18:31', $output['items'][0]['properties']['start'][0]);
+		$this->assertEquals('2014-06-05T19:31', $output['items'][0]['properties']['end'][0]);
+	}
+
+	/**
 	 * @see https://github.com/indieweb/php-mf2/pull/46
 	 * @group parseDT
 	 * @group valueClass
 	 */
 	public function testImpliedDTEndUsingNonValueClassDTStart() {
 		$input = '<div class="h-event"> <time class="dt-start">2014-06-05T18:31</time> until <span class="dt-end">19:31</span></span> </div>';
->>>>>>> f79d64b9
+
 		$parser = new Parser($input);
 		$output = $parser->parse();
 
@@ -222,7 +231,6 @@
 		$this->assertEquals('2014-06-05T18:31', $output['items'][0]['properties']['start'][0]);
 		$this->assertEquals('2014-06-05T19:31', $output['items'][0]['properties']['end'][0]);
 	}
-<<<<<<< HEAD
 
 	/**
 	 * @group parseDT
@@ -250,6 +258,4 @@
 		$this->assertEquals('2014-06-07', $output['items'][0]['properties']['start'][0]);
 	}
 
-=======
->>>>>>> f79d64b9
 }