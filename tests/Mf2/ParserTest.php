<?php

namespace Mf2\Parser\Test;

use Mf2\Parser;
use Mf2;
use PHPUnit_Framework_TestCase;

/**
 * Parser Test
 * 
 * Contains tests for internal parsing functions and stuff which doesn’t go anywhere else, i.e.
 * isn’t related to a particular property as such.
 * 
 * Stuff for parsing E goes in here until there is enough of it to go elsewhere (like, never?)
 */
class ParserTest extends PHPUnit_Framework_TestCase {

	public function setUp() {
		date_default_timezone_set('Europe/London');
	}
	
	public function testUnicodeTrim() {
		$this->assertEquals('thing', Mf2\unicodeTrim('  thing  '));
		$this->assertEquals('thing', Mf2\unicodeTrim('			thing			'));
		$this->assertEquals('thing', Mf2\unicodeTrim(mb_convert_encoding(' &nbsp; thing &nbsp; ', 'UTF-8', 'HTML-ENTITIES') ));
	}
	
	public function testMicroformatNameFromClassReturnsFullRootName() {
		$expected = array('h-card');
		$actual = Mf2\mfNamesFromClass('someclass h-card someotherclass', 'h-');

		$this->assertEquals($expected, $actual);
	}

	public function testMicroformatNameFromClassHandlesMultipleHNames() {
		$expected = array('h-card', 'h-person');
		$actual = Mf2\mfNamesFromClass('someclass h-card someotherclass h-person yetanotherclass', 'h-');

		$this->assertEquals($expected, $actual);
	}

	public function testMicroformatStripsPrefixFromPropertyClassname() {
		$expected = array('name');
		$actual = Mf2\mfNamesFromClass('someclass p-name someotherclass', 'p-');

		$this->assertEquals($expected, $actual);
	}

	public function testNestedMicroformatPropertyNameWorks() {
		$expected = array('location', 'author');
		$test = 'someclass p-location someotherclass u-author';
		$actual = Mf2\nestedMfPropertyNamesFromClass($test);
		
		$this->assertEquals($expected, $actual);
	}

	public function testMicroformatNamesFromClassIgnoresPrefixesWithoutNames() {
		$expected = array();
		$actual = Mf2\mfNamesFromClass('someclass h- someotherclass', 'h-');

		$this->assertEquals($expected, $actual);
	}

	public function testMicroformatNamesFromClassHandlesExcessiveWhitespace() {
		$expected = array('h-card');
		$actual = Mf2\mfNamesFromClass('  someclass
			 	h-card 	 someotherclass		   	 ', 'h-');

		$this->assertEquals($expected, $actual);
	}

	public function testMicroformatNamesFromClassIgnoresUppercaseClassnames() {
		$expected = array();
		$actual = Mf2\mfNamesFromClass('H-ENTRY', 'h-');

		$this->assertEquals($expected, $actual);
	}
	
	public function testParseE() {
		$input = '<div class="h-entry"><div class="e-content">Here is a load of <strong>embedded markup</strong></div></div>';
		//$parser = new Parser($input);
		$output = Mf2\parse($input);

		$this->assertArrayHasKey('content', $output['items'][0]['properties']);
		$this->assertEquals('Here is a load of <strong>embedded markup</strong>', $output['items'][0]['properties']['content'][0]['html']);
		$this->assertEquals('Here is a load of embedded markup', $output['items'][0]['properties']['content'][0]['value']);
	}
	
	public function testParseEResolvesRelativeLinks() {
		$input = '<div class="h-entry"><p class="e-content">Blah blah <a href="/a-url">thing</a>. <object data="/object"></object> <img src="/img" /></p></div>';
		$parser = new Parser($input, 'http://example.com');
		$output = $parser->parse();
		
		$this->assertEquals('Blah blah <a href="http://example.com/a-url">thing</a>. <object data="http://example.com/object"></object> <img src="http://example.com/img"></img>', $output['items'][0]['properties']['content'][0]['html']);
		$this->assertEquals('Blah blah thing.  http://example.com/img', $output['items'][0]['properties']['content'][0]['value']);
	}

	/**
	 * @group parseH
	 */
	public function testInvalidClassnamesContainingHAreIgnored() {
		$input = '<div class="asdfgh-jkl"></div>';
		$parser = new Parser($input);
		$output = $parser->parse();

		// Look through $output for an item which indicate failure
		foreach ($output['items'] as $item) {
			if (in_array('asdfgh-jkl', $item['type']))
				$this->fail();
		}
	}
	
	public function testHtmlSpecialCharactersWorks() {
		$this->assertEquals('&lt;&gt;', htmlspecialchars('<>'));
	}
	
	public function testHtmlEncodesNonEProperties() {
		$input = '<div class="h-card">
			<span class="p-name">&lt;p&gt;</span>
			<span class="dt-published">&lt;dt&gt;</span>
			<span class="u-url">&lt;u&gt;</span>
			</div>';
		
		$parser = new Parser($input);
		$output = $parser->parse();
		
		$this->assertEquals('<p>', $output['items'][0]['properties']['name'][0]);
		$this->assertEquals('<dt>', $output['items'][0]['properties']['published'][0]);
		$this->assertEquals('<u>', $output['items'][0]['properties']['url'][0]);
	}
	
	public function testHtmlEncodesImpliedProperties() {
		$input = '<a class="h-card" href="&lt;url&gt;"><img src="&lt;img&gt;" />&lt;name&gt;</a>';
		$parser = new Parser($input);
		$output = $parser->parse();
		
		$this->assertEquals('<name>', $output['items'][0]['properties']['name'][0]);
		$this->assertEquals('<url>', $output['items'][0]['properties']['url'][0]);
		$this->assertEquals('<img>', $output['items'][0]['properties']['photo'][0]);
	}
	
	public function testParsesRelValues() {
		$input = '<a rel="author" href="http://example.com">Mr. Author</a>';
		$parser = new Parser($input);
		
		$output = $parser->parse();
		
		$this->assertArrayHasKey('rels', $output);
		$this->assertEquals('http://example.com', $output['rels']['author'][0]);
	}
	
	public function testParsesRelAlternateValues() {
		$input = '<a rel="alternate home" href="http://example.org" hreflang="de", media="screen"></a>';
		$parser = new Parser($input);
		$output = $parser->parse();
		
		$this->assertArrayHasKey('alternates', $output);
		$this->assertEquals('http://example.org', $output['alternates'][0]['url']);
		$this->assertEquals('home', $output['alternates'][0]['rel']);
		$this->assertEquals('de', $output['alternates'][0]['hreflang']);
		$this->assertEquals('screen', $output['alternates'][0]['media']);
	}
	
	public function testParseFromIdOnlyReturnsMicroformatsWithinThatId() {
		$input = <<<EOT
<div class="h-entry"><span class="p-name">Not Included</span></div>

<div id="parse-here">
	<span class="h-card">Included</span>
</div>

<div class="h-entry"><span class="p-name">Not Included</span></div>
EOT;
		
		$parser = new Parser($input);
		$output = $parser->parseFromId('parse-here');
		
		$this->assertCount(1, $output['items']);
		$this->assertEquals('Included', $output['items'][0]['properties']['name'][0]);
	}
	
	/**
	 * Issue #21 github.com/indieweb/php-mf2/issues/21
	 */
	public function testDoesntAddArraysWithOnlyValueForAlreadyParsedNestedMicroformats() {
		$input = <<<EOT
<div class="h-entry">
	<div class="p-in-reply-to h-entry">
		<span class="p-author h-card">Nested Author</span>
	</div>
	
	<span class="p-author h-card">Real Author</span>
</div>
EOT;
		$parser = new Parser($input);
		$output = $parser->parse();
		
		$this->assertCount(1, $output['items'][0]['properties']['author']);
	}
	
	public function testParsesNestedMicroformatsWithClassnamesInAnyOrder() {
		$input = <<<EOT
<div class="h-entry">
	<div class="note- p-in-reply-to h-entry">Name</div>
</div>
EOT;
		$parser = new Parser($input);
		$output = $parser->parse();
		
		$this->assertCount(1, $output['items'][0]['properties']['in-reply-to']);
		$this->assertEquals('Name', $output['items'][0]['properties']['in-reply-to'][0]['properties']['name'][0]);
	}

	/**
	 * @group network
	 */
	public function testFetchMicroformats() {
		$mf = Mf2\fetch('http://waterpigs.co.uk/');
		$this->assertArrayHasKey('items', $mf);

		$mf = Mf2\fetch('http://waterpigs.co.uk/photo.jpg', null, $curlInfo);
		$this->assertNull($mf);
		$this->assertContains('jpeg', $curlInfo['content_type']);
	}

	/**
<<<<<<< HEAD
	 * @see https://github.com/indieweb/php-mf2/issues/48
	 */
=======
	* @see https://github.com/indieweb/php-mf2/issues/48
	*/
>>>>>>> 6e97408c
	public function testIgnoreClassesEndingInHyphen() {
		$input = '<span class="h-entry"> <span class="e-">foo</span> </span>';
		$parser = new Parser($input);
		$output = $parser->parse();
<<<<<<< HEAD
		// print_r($output);
=======
>>>>>>> 6e97408c

		$this->assertArrayNotHasKey('0', $output['items'][0]['properties']);
	}

<<<<<<< HEAD
=======
	/**
	 * @see https://github.com/indieweb/php-mf2/issues/52
	 * @see https://github.com/tommorris/mf2py/commit/92740deb7e19b8f1e7fbf6bec001cf52f2b07e99
	 */
	public function testIgnoresTemplateElements() {
		$result = Mf2\parse('<template class="h-card"><span class="p-name">Tom Morris</span></template>');
		$this->assertCount(0, $result['items']);
	}

	/**
	 * @see https://github.com/indieweb/php-mf2/issues/53
	 * @see http://microformats.org/wiki/microformats2-parsing#parsing_an_e-_property
	 */
	public function testConvertsNestedImgElementToAltOrSrc() {
		$input = <<<EOT
<div class="h-entry">
	<p class="e-content">It is a strange thing to see a <img alt="five legged elephant" src="/photos/five-legged-elephant.jpg" /></p>
</div>
EOT;
		$result = Mf2\parse($input, 'http://waterpigs.co.uk/articles/five-legged-elephant');
		$this->assertEquals('It is a strange thing to see a five legged elephant', $result['items'][0]['properties']['content'][0]['value']);
	}
>>>>>>> 6e97408c
}<|MERGE_RESOLUTION|>--- conflicted
+++ resolved
@@ -225,27 +225,16 @@
 	}
 
 	/**
-<<<<<<< HEAD
 	 * @see https://github.com/indieweb/php-mf2/issues/48
 	 */
-=======
-	* @see https://github.com/indieweb/php-mf2/issues/48
-	*/
->>>>>>> 6e97408c
 	public function testIgnoreClassesEndingInHyphen() {
 		$input = '<span class="h-entry"> <span class="e-">foo</span> </span>';
 		$parser = new Parser($input);
 		$output = $parser->parse();
-<<<<<<< HEAD
-		// print_r($output);
-=======
->>>>>>> 6e97408c
 
 		$this->assertArrayNotHasKey('0', $output['items'][0]['properties']);
 	}
 
-<<<<<<< HEAD
-=======
 	/**
 	 * @see https://github.com/indieweb/php-mf2/issues/52
 	 * @see https://github.com/tommorris/mf2py/commit/92740deb7e19b8f1e7fbf6bec001cf52f2b07e99
@@ -268,5 +257,4 @@
 		$result = Mf2\parse($input, 'http://waterpigs.co.uk/articles/five-legged-elephant');
 		$this->assertEquals('It is a strange thing to see a five legged elephant', $result['items'][0]['properties']['content'][0]['value']);
 	}
->>>>>>> 6e97408c
 }