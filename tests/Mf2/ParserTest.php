--- conflicted
+++ resolved
@@ -696,7 +696,6 @@
     $this->assertEquals('Comment D', $three['children'][1]['properties']['name'][0]);
     $this->assertEquals('Four', $output['items'][0]['children'][3]['properties']['name'][0]);
   }
-<<<<<<< HEAD
   
   public function testNoErrantWhitespaceOnEHtml()
   {
@@ -704,7 +703,6 @@
     $output = Mf2\parse($input);
     $this->assertEquals('<p>1</p><p>2</p>', $output['items'][0]['properties']['content'][0]['html']);
   }
-=======
 
 	/**
 	 * @see https://github.com/indieweb/php-mf2/issues/158
@@ -768,5 +766,4 @@
 		$this->assertArrayHasKey('123-url', $output['items'][0]['properties']);
 	}
 
->>>>>>> 2c6677df
 }
